--- conflicted
+++ resolved
@@ -50,11 +50,7 @@
 
       # Run Angular tests first (don't need Firebase CLI)
       - name: Run Angular Tests
-<<<<<<< HEAD
-        run: ng test --watch=false
-=======
         run: npx ng test --watch=false
->>>>>>> 81a56340
 
       # Set Environment Variables
       - name: Set Environment Variables
@@ -78,19 +74,9 @@
           firebase --version
           which firebase
 
-<<<<<<< HEAD
-      # Install Firebase CLI for function tests
-      - name: Install Firebase CLI
-        run: |
-          npm install -g firebase-tools
-          echo "$(npm config get prefix)/bin" >> $GITHUB_PATH
-          firebase --version
-          which firebase
-=======
       # Install Functions Dependencies
       - name: Install Functions Dependencies
         run: npm ci --prefix functions
->>>>>>> 81a56340
 
       # Run Firebase function tests
       - name: Run Firebase Function Tests
