{
  "name": "ascendcoopplatform",
  "version": "1.0.1",
  "author": "ASCENDynamics NFP",
  "homepage": "https://ASCENDynamics.org/",
  "scripts": {
    "prebuild": "ts-node scripts/setEnv.ts",
    "build": "ng build --configuration production",
    "format": "prettier --write .",
    "ng": "ng",
    "start": "ng serve",
    "watch": "ng build --watch --configuration development",
    "test": "ng test",
    "lint": "ng lint",
    "clean": "rm -rf node_modules package-lock.json"
  },
  "private": true,
  "dependencies": {
    "@angular/animations": "^17.0.2",
    "@angular/common": "^17.0.2",
    "@angular/compiler": "^17.0.2",
    "@angular/core": "^17.0.2",
    "@angular/fire": "^17.1.0",
    "@angular/forms": "^17.0.2",
    "@angular/platform-browser": "^17.0.2",
    "@angular/platform-browser-dynamic": "^17.0.2",
    "@angular/router": "^17.0.2",
    "@capacitor/app": "^6.0.0",
    "@capacitor/core": "^6.0.0",
    "@capacitor/haptics": "^6.0.0",
    "@capacitor/keyboard": "^6.0.0",
    "@capacitor/status-bar": "^6.0.0",
    "@ionic/angular": "^8.0.0",
    "@ionic/pwa-elements": "^3.1.1",
    "@ngrx/effects": "^17.2.0",
    "@ngrx/entity": "^17.2.0",
    "@ngrx/store": "^17.2.0",
    "@ngrx/store-devtools": "^17.2.0",
    "@ngx-translate/core": "^15.0.0",
    "@ngx-translate/http-loader": "^8.0.0",
<<<<<<< HEAD
    "firebase": "^10.13.1",
=======
    "dotenv": "^16.4.5",
    "firebase": "^10.12.0",
>>>>>>> e8607b91
    "ionicons": "^7.2.1",
    "rxfire": "^6.0.5",
    "rxjs": "~7.8.0",
    "tslib": "^2.3.0",
    "zone.js": "~0.14.2"
  },
  "devDependencies": {
    "@angular-devkit/build-angular": "^17.0.0",
    "@angular-eslint/builder": "^17.4.1",
    "@angular-eslint/eslint-plugin": "^17.4.1",
    "@angular-eslint/eslint-plugin-template": "^17.4.1",
    "@angular-eslint/schematics": "^17.4.1",
    "@angular-eslint/template-parser": "^17.4.1",
    "@angular/cli": "^17.0.0",
    "@angular/compiler-cli": "^17.0.2",
    "@angular/language-service": "^17.0.2",
    "@capacitor/cli": "^6.0.0",
    "@ionic/angular-toolkit": "^11.0.1",
    "@ngrx/eslint-plugin": "^17.2.0",
    "@ngrx/schematics": "^17.2.0",
    "@types/jasmine": "~5.1.0",
    "@typescript-eslint/eslint-plugin": "^7.9.0",
    "@typescript-eslint/parser": "^7.9.0",
    "@types/node": "^20.13.0",
    "eslint": "^8.57.0",
    "eslint-config-prettier": "^9.1.0",
    "eslint-plugin-import": "^2.29.1",
    "eslint-plugin-jsdoc": "^48.2.1",
    "eslint-plugin-prefer-arrow": "1.2.2",
    "eslint-plugin-prettier": "^5.1.3",
    "husky": "^9.0.11",
    "jasmine-core": "~5.1.0",
    "jasmine-spec-reporter": "^7.0.0",
    "karma": "~6.4.0",
    "karma-chrome-launcher": "~3.2.0",
    "karma-coverage": "~2.2.0",
    "karma-jasmine": "~5.1.0",
    "karma-jasmine-html-reporter": "~2.1.0",
    "lint-staged": "^15.2.2",
    "prettier": "^3.2.5",
    "ts-node": "^10.9.2",
    "typescript": "~5.2.2"
  },
  "description": "An open-source collaboration platform for worker-owned cooperatives, nonprofits, and private organizations, built with Ionic and Firebase, to foster growth, real-time data-driven decision-making, and address basic human needs through community-based solutions.",
  "prettier": {
    "semi": true,
    "trailingComma": "all",
    "singleQuote": false,
    "bracketSpacing": false,
    "printWidth": 80,
    "tabWidth": 2
  },
  "husky": {
    "hooks": {
      "pre-commit": "lint-staged"
    }
  },
  "lint-staged": {
    "*.{js,jsx,ts,tsx,json,css,scss,md}": [
      "prettier --write",
      "git add"
    ]
  }
}<|MERGE_RESOLUTION|>--- conflicted
+++ resolved
@@ -38,12 +38,7 @@
     "@ngrx/store-devtools": "^17.2.0",
     "@ngx-translate/core": "^15.0.0",
     "@ngx-translate/http-loader": "^8.0.0",
-<<<<<<< HEAD
     "firebase": "^10.13.1",
-=======
-    "dotenv": "^16.4.5",
-    "firebase": "^10.12.0",
->>>>>>> e8607b91
     "ionicons": "^7.2.1",
     "rxfire": "^6.0.5",
     "rxjs": "~7.8.0",
