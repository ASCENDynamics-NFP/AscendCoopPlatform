--- conflicted
+++ resolved
@@ -17,116 +17,7 @@
 * You should have received a copy of the GNU Affero General Public License
 * along with Nonprofit Social Networking Platform.  If not, see <https://www.gnu.org/licenses/>.
 ***********************************************************************************************/
-<<<<<<< HEAD
-import {TestBed} from "@angular/core/testing";
-import {FirestoreService} from "./firestore.service";
-import {
-  AngularFirestore,
-  AngularFirestoreCollection,
-  AngularFirestoreDocument,
-} from "@angular/fire/compat/firestore";
-import {AngularFireStorage} from "@angular/fire/compat/storage";
-import {of, firstValueFrom} from "rxjs";
 
-describe("FirestoreService", () => {
-  let service: FirestoreService;
-  let angularFirestoreMock: jasmine.SpyObj<AngularFirestore>;
-  let collectionSpy: jasmine.SpyObj<AngularFirestoreCollection<any>>;
-  let docSpy: jasmine.SpyObj<AngularFirestoreDocument<any>>;
-  let storageSpy: jasmine.SpyObj<AngularFireStorage>;
-
-  beforeEach(() => {
-    docSpy = jasmine.createSpyObj("AngularFirestoreDocument", {
-      ref: {
-        get: jasmine.createSpy("get").and.returnValue(
-          Promise.resolve({
-            exists: true,
-            id: "testDocId",
-            data: () => ({name: "Test Document"}),
-          }),
-        ),
-      },
-      set: jasmine.createSpy("set").and.returnValue(Promise.resolve()),
-      update: jasmine.createSpy("update").and.returnValue(Promise.resolve()),
-      delete: jasmine.createSpy("delete").and.returnValue(Promise.resolve()),
-      valueChanges: jasmine
-        .createSpy("valueChanges")
-        .and.returnValue(of({id: "testDocId", name: "Test Document"})),
-    });
-
-    collectionSpy = jasmine.createSpyObj("AngularFirestoreCollection", {
-      doc: docSpy,
-      add: jasmine
-        .createSpy("add")
-        .and.returnValue(Promise.resolve({id: "newDocId"})),
-    });
-
-    angularFirestoreMock = jasmine.createSpyObj("AngularFirestore", {
-      collection: collectionSpy,
-      doc: docSpy,
-    });
-
-    storageSpy = jasmine.createSpyObj("AngularFireStorage", {
-      upload: jasmine.createSpy("upload").and.returnValue(Promise.resolve()),
-      ref: jasmine.createSpy("ref").and.returnValue({
-        getDownloadURL: jasmine
-          .createSpy("getDownloadURL")
-          .and.returnValue(of("http://example.com/file")),
-      }),
-    });
-
-    TestBed.configureTestingModule({
-      providers: [
-        FirestoreService,
-        {provide: AngularFirestore, useValue: angularFirestoreMock},
-        {provide: AngularFireStorage, useValue: storageSpy},
-      ],
-    });
-
-    service = TestBed.inject(FirestoreService);
-  });
-
-  it("should be created", () => {
-    expect(service).toBeTruthy();
-  });
-
-  it("should call AngularFirestore.collection and doc with correct arguments and return document data", async () => {
-    const collectionName = "testCollection";
-    const docId = "testDocId";
-
-    const doc = await firstValueFrom(service.getDocument(collectionName, docId));
-
-    expect(angularFirestoreMock.collection).toHaveBeenCalledWith(collectionName as any);
-    expect(collectionSpy.doc).toHaveBeenCalledWith(docId);
-    expect(doc).toEqual({id: "testDocId", name: "Test Document"});
-  });
-
-  it("should call updateDocument and update the document successfully", async () => {
-    const collectionName = "testCollection";
-    const docId = "testDocId";
-    const updateData = {name: "Updated Name"};
-
-    await service.updateDocument(collectionName, docId, updateData);
-
-    expect(angularFirestoreMock.collection).toHaveBeenCalledWith(collectionName as any);
-    expect(collectionSpy.doc).toHaveBeenCalledWith(docId);
-    expect(docSpy.update).toHaveBeenCalledWith(updateData);
-  });
-
-  it("should throw an error when updating a document with missing parameters", async () => {
-    const collectionName = "testCollection";
-    const docId = "";
-    const updateData = {name: "Updated Name"};
-
-    await expectAsync(
-      service.updateDocument(collectionName, docId, updateData),
-    ).toBeRejected();
-
-    expect(angularFirestoreMock.collection).toHaveBeenCalledWith(collectionName as any);
-    expect(collectionSpy.doc).toHaveBeenCalledWith(docId);
-  });
-});
-=======
 // import {TestBed} from "@angular/core/testing";
 // import {FirestoreService} from "./firestore.service";
 // import {
@@ -222,5 +113,4 @@
 //     expect(angularFirestoreMock.collection).toHaveBeenCalledWith(collectionName as any);
 //     expect(collectionSpy.doc).toHaveBeenCalledWith(docId);
 //   });
-// });
->>>>>>> 86375247
+// });