import {ComponentFixture, TestBed} from "@angular/core/testing";
import {WeekViewComponent} from "./week-view.component";
import {Store} from "@ngrx/store";
import {Timestamp} from "firebase/firestore";
import * as TimeTrackingActions from "../../../../state/actions/time-tracking.actions";
import {SimpleChange} from "@angular/core";

describe("WeekViewComponent", () => {
  let component: WeekViewComponent;
  let fixture: ComponentFixture<WeekViewComponent>;
  let store: jasmine.SpyObj<Store>;

  beforeEach(async () => {
    store = jasmine.createSpyObj("Store", ["dispatch"]);
    await TestBed.configureTestingModule({
      declarations: [WeekViewComponent],
      providers: [{provide: Store, useValue: store}],
    }).compileComponents();

    fixture = TestBed.createComponent(WeekViewComponent);
    component = fixture.componentInstance;

    component.userId = "test";

    component.projects = [
      {id: "p1", name: "Project 1"} as any,
      {id: "p2", name: "Project 2"} as any,
    ];
    component.availableProjects = [
      ...component.projects,
      {id: "p3", name: "Project 3"} as any,
    ];

    const today = new Date();
    component.weekStart = today;
    component.entries = [
      {
        id: "e1",
        projectId: "p1",
        userId: "u1",
        date: Timestamp.fromDate(today),
        hours: 1,
        status: "pending",
      } as any,
    ];

    fixture.detectChanges();
  });

  it("should create", () => {
    expect(component).toBeTruthy();
  });

  it("should render a row for each project", () => {
    const rows = fixture.nativeElement.querySelectorAll("tbody tr");
    expect(rows.length).toBe(2);
  });

  it("should dispatch save action on hours change", () => {
    const input: HTMLInputElement =
      fixture.nativeElement.querySelector("tbody tr input");
    input.value = "2";
    input.dispatchEvent(new Event("change"));
    expect(store.dispatch).toHaveBeenCalledWith(
      jasmine.objectContaining({
        type: TimeTrackingActions.saveTimeEntry.type,
      }),
    );
  });

  it("should include userId when creating new entry", () => {
    const nextDay = new Date(component.weekStart);
    nextDay.setDate(nextDay.getDate() + 1);
    component.onHoursChange(component.projects[0], nextDay, {
      target: {value: "3"},
    } as any);

    expect(store.dispatch).toHaveBeenCalledWith(
      jasmine.objectContaining({
        type: TimeTrackingActions.saveTimeEntry.type,
        entry: jasmine.objectContaining({userId: "test"}),
      }),
    );
  });

  it("should add a row when a project is added", () => {
    const mockEvent = {target: {value: "p3"}} as any;
    component.addProjectById(mockEvent);
    fixture.detectChanges();
    const rows = fixture.nativeElement.querySelectorAll("tbody tr");
    expect(rows.length).toBe(3);
  });

  it("should not dispatch when hours empty for new entry", () => {
    const mockEvent = {target: {value: "p3"}} as any;
    component.addProjectById(mockEvent);
    fixture.detectChanges();
    store.dispatch.calls.reset();
    const inputs = fixture.nativeElement.querySelectorAll(
      "tbody tr:last-child input",
    );
    const input = inputs[0] as HTMLInputElement;
    input.value = "";
    input.dispatchEvent(new Event("change"));
    expect(store.dispatch).not.toHaveBeenCalled();
  });

<<<<<<< HEAD
  it("should calculate initial totals", () => {
    expect(component.rowTotals["p1"]).toBe(1);
    expect(component.rowTotals["p2"]).toBe(0);
    expect(component.columnTotals[0]).toBe(1);
    expect(component.totalHours).toBe(1);
  });

  it("should update totals when hours change", () => {
    const input: HTMLInputElement =
      fixture.nativeElement.querySelector("tbody tr input");
    input.value = "5";
    input.dispatchEvent(new Event("change"));
    fixture.detectChanges();
    expect(component.rowTotals["p1"]).toBe(5);
    expect(component.columnTotals[0]).toBe(5);
    expect(component.totalHours).toBe(5);
=======
  it("should update header dates when weekStart changes", () => {
    const initialHeader: string = fixture.nativeElement.querySelectorAll(
      "thead th",
    )[1].textContent.trim();
    const nextWeek = new Date(component.weekStart);
    nextWeek.setDate(nextWeek.getDate() + 7);
    component.weekStart = nextWeek;
    component.ngOnChanges({
      weekStart: new SimpleChange(null, nextWeek, false),
    });
    fixture.detectChanges();
    const newHeader: string = fixture.nativeElement.querySelectorAll(
      "thead th",
    )[1].textContent.trim();
    expect(newHeader).not.toBe(initialHeader);
>>>>>>> 25873e34
  });
});<|MERGE_RESOLUTION|>--- conflicted
+++ resolved
@@ -105,7 +105,6 @@
     expect(store.dispatch).not.toHaveBeenCalled();
   });
 
-<<<<<<< HEAD
   it("should calculate initial totals", () => {
     expect(component.rowTotals["p1"]).toBe(1);
     expect(component.rowTotals["p2"]).toBe(0);
@@ -122,7 +121,8 @@
     expect(component.rowTotals["p1"]).toBe(5);
     expect(component.columnTotals[0]).toBe(5);
     expect(component.totalHours).toBe(5);
-=======
+  });
+
   it("should update header dates when weekStart changes", () => {
     const initialHeader: string = fixture.nativeElement.querySelectorAll(
       "thead th",
@@ -138,6 +138,5 @@
       "thead th",
     )[1].textContent.trim();
     expect(newHeader).not.toBe(initialHeader);
->>>>>>> 25873e34
   });
 });