/***********************************************************************************************
* Nonprofit Social Networking Platform: Allowing Users and Organizations to Collaborate.
* Copyright (C) 2023  ASCENDynamics NFP
*
* This file is part of Nonprofit Social Networking Platform.
*
* Nonprofit Social Networking Platform is free software: you can redistribute it and/or modify
* it under the terms of the GNU Affero General Public License as published
* by the Free Software Foundation, either version 3 of the License, or
* (at your option) any later version.

* Nonprofit Social Networking Platform is distributed in the hope that it will be useful,
* but WITHOUT ANY WARRANTY; without even the implied warranty of
* MERCHANTABILITY or FITNESS FOR A PARTICULAR PURPOSE.  See the
* GNU Affero General Public License for more details.

* You should have received a copy of the GNU Affero General Public License
* along with Nonprofit Social Networking Platform.  If not, see <https://www.gnu.org/licenses/>.
***********************************************************************************************/
import {Component, Input} from "@angular/core";
import {Router} from "@angular/router";
import {Account} from "../../../../../../models/account.model";

@Component({
  selector: "app-related-accounts",
  templateUrl: "./related-accounts.component.html",
  styleUrls: ["./related-accounts.component.scss"],
})
export class RelatedAccountsComponent {
  @Input() account: Partial<Account> = {relatedAccounts: []}; // Initialize with a default object
  @Input() type: "user" | "group" = "user"; // Default type to 'user'

  constructor(private router: Router) {}

  get title() {
    if (this.type === "user") {
      return this.account?.type === "user" ? "Friends" : "Members";
    }
    return "Organizations";
  }

  get relatedAccounts() {
    return (
      this.account?.relatedAccounts?.filter(
        (ra) => ra.type === this.type && ra.status === "accepted",
      ) || []
    );
  }

  goToRelatedAccount(id: string | undefined) {
    if (id) {
      this.router.navigate([`/${id}`]);
    } else {
      console.error("Invalid ID provided for navigation.");
    }
  }

  viewAll() {
    if (this.account?.id) {
<<<<<<< HEAD
      const route = this.type === "user" ? "friends" : "groups";
      this.router.navigate([`/${this.account.id}/${route}`]);
=======
      this.router.navigate([`/${this.account.id}/related/${this.type}`]);
>>>>>>> e8607b91
    }
  }
}<|MERGE_RESOLUTION|>--- conflicted
+++ resolved
@@ -57,12 +57,7 @@
 
   viewAll() {
     if (this.account?.id) {
-<<<<<<< HEAD
-      const route = this.type === "user" ? "friends" : "groups";
-      this.router.navigate([`/${this.account.id}/${route}`]);
-=======
       this.router.navigate([`/${this.account.id}/related/${this.type}`]);
->>>>>>> e8607b91
     }
   }
 }