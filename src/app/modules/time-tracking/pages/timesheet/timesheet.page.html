--- conflicted
+++ resolved
@@ -5,7 +5,6 @@
 </ion-header>
 
 <ion-content>
-<<<<<<< HEAD
   <ion-grid>
     <ion-row class="ion-justify-content-between ion-padding">
       <ion-col size="auto">
@@ -16,10 +15,6 @@
       </ion-col>
     </ion-row>
   </ion-grid>
-=======
-  <ion-button (click)="previousWeek()">Previous Week</ion-button>
-  <ion-button (click)="nextWeek()">Next Week</ion-button>
->>>>>>> d9c75fa4
   <app-week-view
     [accountId]="accountId"
     [userId]="userId"
