--- conflicted
+++ resolved
@@ -140,14 +140,9 @@
 
   it("should not dispatch when project is undefined", () => {
     store.dispatch.calls.reset();
-<<<<<<< HEAD
-    component.rows[0].projectId = null;
-    component.onHoursChange(0, component.weekStart, {
-=======
     component.rows.push({projectId: null});
     const index = component.rows.length - 1;
     component.onHoursChange(index, component.weekStart, {
->>>>>>> 2381c408
       target: {value: "1"},
     } as any);
     expect(store.dispatch).not.toHaveBeenCalled();
