/*******************************************************************************
 * Nonprofit Social Networking Platform: Allowing Users and Organizations to Collaborate.
 * Copyright (C) 2023  ASCENDynamics NFP
 *
 * This file is part of Nonprofit Social Networking Platform.
 *
 * Nonprofit Social Networking Platform is free software: you can redistribute it and/or modify
 * it under the terms of the GNU Affero General Public License as published
 * by the Free Software Foundation, either version 3 of the License, or
 * (at your option) any later version.
 *
 * Nonprofit Social Networking Platform is distributed in the hope that it will be useful,
 * but WITHOUT ANY WARRANTY; without even the implied warranty of
 * MERCHANTABILITY or FITNESS FOR A PARTICULAR PURPOSE.  See the
 * GNU Affero General Public License for more details.
 *
 * You should have received a copy of the GNU Affero General Public License
 * along with Nonprofit Social Networking Platform.  If not, see <https://www.gnu.org/licenses/>.
 ********************************************************************************/
// src/app/modules/time-tracking/pages/timesheet/timesheet.page.ts

import {Component, OnInit} from "@angular/core";
import {Store} from "@ngrx/store";
import {ActivatedRoute} from "@angular/router";
import {Observable} from "rxjs";
import {first} from "rxjs/operators";
import {Project} from "@shared/models/project.model";
import * as TimeTrackingActions from "../../../../state/actions/time-tracking.actions";
import {selectAuthUser} from "../../../../state/selectors/auth.selectors";
import {
  selectEntries,
  selectProjects,
} from "../../../../state/selectors/time-tracking.selectors";
import {TimeEntry} from "@shared/models/time-entry.model";
import {AppState} from "../../../../state/app.state";

@Component({
  selector: "app-timesheet",
  templateUrl: "./timesheet.page.html",
  styleUrls: ["./timesheet.page.scss"],
})
export class TimesheetPage implements OnInit {
  projects$!: Observable<Project[]>;
  entries$!: Observable<TimeEntry[]>;
  accountId: string = "";
  userId: string = "";
<<<<<<< HEAD
  currentWeekStart: Date = (() => {
    const d = new Date();
    d.setHours(0, 0, 0, 0);
    d.setDate(d.getDate() - d.getDay());
    return d;
  })();
=======
  currentWeekStart: Date = this.startOfWeek(new Date());
>>>>>>> d9c75fa4

  constructor(
    private store: Store<AppState>,
    private route: ActivatedRoute,
  ) {}

  ngOnInit() {
    this.accountId = this.route.snapshot.paramMap.get("accountId") ?? "";

    this.projects$ = this.store.select(selectProjects);
    this.entries$ = this.store.select(selectEntries);

    this.store
      .select(selectAuthUser)
      .pipe(first())
      .subscribe((user) => {
        this.userId = user?.uid ?? "";
        if (this.userId) {
          this.loadEntries();
        }
      });

    this.store.dispatch(
      TimeTrackingActions.loadProjects({accountId: this.accountId}),
    );
  }

<<<<<<< HEAD
  private loadEntries() {
    this.store.dispatch(
      TimeTrackingActions.loadTimeEntries({
        accountId: this.accountId,
        userId: this.userId,
        weekStart: this.currentWeekStart,
      }),
    );
  }

  nextWeek() {
    this.currentWeekStart = new Date(this.currentWeekStart);
    this.currentWeekStart.setDate(this.currentWeekStart.getDate() + 7);
    this.loadEntries();
  }

  previousWeek() {
    this.currentWeekStart = new Date(this.currentWeekStart);
    this.currentWeekStart.setDate(this.currentWeekStart.getDate() - 7);
    this.loadEntries();
=======
  startOfWeek(date: Date): Date {
    const d = new Date(date);
    d.setHours(0, 0, 0, 0);
    const day = d.getDay();
    d.setDate(d.getDate() - day);
    return d;
  }

  previousWeek() {
    const prev = new Date(this.currentWeekStart);
    prev.setDate(prev.getDate() - 7);
    this.currentWeekStart = prev;
  }

  nextWeek() {
    const next = new Date(this.currentWeekStart);
    next.setDate(next.getDate() + 7);
    this.currentWeekStart = next;
>>>>>>> d9c75fa4
  }
}<|MERGE_RESOLUTION|>--- conflicted
+++ resolved
@@ -44,16 +44,12 @@
   entries$!: Observable<TimeEntry[]>;
   accountId: string = "";
   userId: string = "";
-<<<<<<< HEAD
   currentWeekStart: Date = (() => {
     const d = new Date();
     d.setHours(0, 0, 0, 0);
     d.setDate(d.getDate() - d.getDay());
     return d;
   })();
-=======
-  currentWeekStart: Date = this.startOfWeek(new Date());
->>>>>>> d9c75fa4
 
   constructor(
     private store: Store<AppState>,
@@ -81,7 +77,6 @@
     );
   }
 
-<<<<<<< HEAD
   private loadEntries() {
     this.store.dispatch(
       TimeTrackingActions.loadTimeEntries({
@@ -102,25 +97,24 @@
     this.currentWeekStart = new Date(this.currentWeekStart);
     this.currentWeekStart.setDate(this.currentWeekStart.getDate() - 7);
     this.loadEntries();
-=======
-  startOfWeek(date: Date): Date {
-    const d = new Date(date);
-    d.setHours(0, 0, 0, 0);
-    const day = d.getDay();
-    d.setDate(d.getDate() - day);
-    return d;
   }
+//   startOfWeek(date: Date): Date {
+//     const d = new Date(date);
+//     d.setHours(0, 0, 0, 0);
+//     const day = d.getDay();
+//     d.setDate(d.getDate() - day);
+//     return d;
+//   }
 
-  previousWeek() {
-    const prev = new Date(this.currentWeekStart);
-    prev.setDate(prev.getDate() - 7);
-    this.currentWeekStart = prev;
-  }
+//   previousWeek() {
+//     const prev = new Date(this.currentWeekStart);
+//     prev.setDate(prev.getDate() - 7);
+//     this.currentWeekStart = prev;
+//   }
 
-  nextWeek() {
-    const next = new Date(this.currentWeekStart);
-    next.setDate(next.getDate() + 7);
-    this.currentWeekStart = next;
->>>>>>> d9c75fa4
-  }
+//   nextWeek() {
+//     const next = new Date(this.currentWeekStart);
+//     next.setDate(next.getDate() + 7);
+//     this.currentWeekStart = next;
+//   }
 }