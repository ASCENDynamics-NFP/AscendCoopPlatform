<!--
Nonprofit Social Networking Platform: Allowing Users and Organizations to Collaborate.
Copyright (C) 2023  ASCENDynamics NFP

This file is part of Nonprofit Social Networking Platform.

Nonprofit Social Networking Platform is free software: you can redistribute it and/or modify
it under the terms of the GNU Affero General Public License as published
by the Free Software Foundation, either version 3 of the License, or
(at your option) any later version.

Nonprofit Social Networking Platform is distributed in the hope that it will be useful,
but WITHOUT ANY WARRANTY; without even the implied warranty of
MERCHANTABILITY or FITNESS FOR A PARTICULAR PURPOSE.  See the
GNU Affero General Public License for more details.

You should have received a copy of the GNU Affero General Public License
along with Nonprofit Social Networking Platform.  If not, see <https://www.gnu.org/licenses/>.
-->
<app-header *ngIf="account" [title]="account.name"></app-header>

<ion-content [fullscreen]="true">
  <ion-grid>
    <ion-row>
      <ion-col size="12" size-sm="12" size-md="5">
<<<<<<< HEAD
        <ion-list lines="none">
          <ion-item lines="none">
            <ion-avatar slot="start">
              <img src="https://via.placeholder.com/150" alt="Profile Photo" />
            </ion-avatar>
            <ion-button fill="clear" size="default">
              Upload Photo
              <ion-icon name="camera-outline" slot="end"></ion-icon>
            </ion-button>
          </ion-item>
          <!-- <ion-item lines="none">
            <ion-label class="ion-text-center">
              <h2><b>{{account?.name}}</b></h2>
            </ion-label>
          </ion-item> -->
          <ion-item lines="none">
            <ion-icon name="mail-outline" slot="start"></ion-icon>
            <ion-label>Contact information</ion-label>
          </ion-item>
          <ion-item lines="none">
            <ion-icon name="business-outline" slot="start"></ion-icon>
            <ion-label>Professional Contact</ion-label>
          </ion-item>
          <ion-item lines="none">
            <ion-icon name="heart-outline" slot="start"></ion-icon>
            <ion-label>Volunteer Preferences</ion-label>
          </ion-item>
          <ion-item lines="none">
            <ion-icon name="shield-checkmark-outline" slot="start"></ion-icon>
            <ion-label>Labor Rights</ion-label>
          </ion-item>
        </ion-list>
=======
        <app-edit-menu *ngIf="account" [account]="account" [isProfileOwner]="isProfileOwner"
          (itemSelected)="onItemSelected($event)"></app-edit-menu>
      </ion-col>
      <ion-col size="12" size-sm="12" size-md="7">
        <div *ngIf="'contact' === selectedForm">
          Show contact info
        </div>
        <div *ngIf="'professional' === selectedForm">
          Show Professional info
        </div>
        <div *ngIf="'volunteer' === selectedForm">
          Show Volunteer info
        </div>
        <div *ngIf="'labor' === selectedForm">
          Show Labor info
        </div>
>>>>>>> f41bdc05
      </ion-col>
      <ion-col size="12" size-sm="12" size-md="7"> </ion-col>
    </ion-row>
  </ion-grid>
</ion-content><|MERGE_RESOLUTION|>--- conflicted
+++ resolved
@@ -23,40 +23,6 @@
   <ion-grid>
     <ion-row>
       <ion-col size="12" size-sm="12" size-md="5">
-<<<<<<< HEAD
-        <ion-list lines="none">
-          <ion-item lines="none">
-            <ion-avatar slot="start">
-              <img src="https://via.placeholder.com/150" alt="Profile Photo" />
-            </ion-avatar>
-            <ion-button fill="clear" size="default">
-              Upload Photo
-              <ion-icon name="camera-outline" slot="end"></ion-icon>
-            </ion-button>
-          </ion-item>
-          <!-- <ion-item lines="none">
-            <ion-label class="ion-text-center">
-              <h2><b>{{account?.name}}</b></h2>
-            </ion-label>
-          </ion-item> -->
-          <ion-item lines="none">
-            <ion-icon name="mail-outline" slot="start"></ion-icon>
-            <ion-label>Contact information</ion-label>
-          </ion-item>
-          <ion-item lines="none">
-            <ion-icon name="business-outline" slot="start"></ion-icon>
-            <ion-label>Professional Contact</ion-label>
-          </ion-item>
-          <ion-item lines="none">
-            <ion-icon name="heart-outline" slot="start"></ion-icon>
-            <ion-label>Volunteer Preferences</ion-label>
-          </ion-item>
-          <ion-item lines="none">
-            <ion-icon name="shield-checkmark-outline" slot="start"></ion-icon>
-            <ion-label>Labor Rights</ion-label>
-          </ion-item>
-        </ion-list>
-=======
         <app-edit-menu *ngIf="account" [account]="account" [isProfileOwner]="isProfileOwner"
           (itemSelected)="onItemSelected($event)"></app-edit-menu>
       </ion-col>
@@ -73,7 +39,6 @@
         <div *ngIf="'labor' === selectedForm">
           Show Labor info
         </div>
->>>>>>> f41bdc05
       </ion-col>
       <ion-col size="12" size-sm="12" size-md="7"> </ion-col>
     </ion-row>
