<<<<<<< HEAD
<!-- 
=======


<!--
>>>>>>> d44b0fff
Nonprofit Social Networking Platform: Allowing Users and Organizations to Collaborate.
Copyright (C) 2023  ASCENDynamics NFP

This file is part of Nonprofit Social Networking Platform.

Nonprofit Social Networking Platform is free software: you can redistribute it and/or modify
it under the terms of the GNU Affero General Public License as published
by the Free Software Foundation, either version 3 of the License, or
(at your option) any later version.

Nonprofit Social Networking Platform is distributed in the hope that it will be useful,
but WITHOUT ANY WARRANTY; without even the implied warranty of
MERCHANTABILITY or FITNESS FOR A PARTICULAR PURPOSE.  See the
GNU Affero General Public License for more details.

You should have received a copy of the GNU Affero General Public License
along with Nonprofit Social Networking Platform.  If not, see <https://www.gnu.org/licenses/>.
-->
<ion-card *ngIf="user">
  <ion-card-header>
    <ion-card-title>About Me</ion-card-title>
  </ion-card-header>
  <ion-card-content>
    <ion-list>
      <ion-item>
        <ion-avatar slot="start">
          <img [src]="user.profilePicture" alt="Profile Picture" />
        </ion-avatar>
        <ion-label>
          <h2>{{ user.displayName }}</h2>
          <p>{{ user.email }}</p>
        </ion-label>
      </ion-item>

      <ion-item>
        <ion-icon name="mail" slot="start"></ion-icon>
        <ion-label
          >Email Verified: {{ user.emailVerified ? "Yes" : "No" }}</ion-label
        >
      </ion-item>

      <ion-item>
        <ion-icon name="call" slot="start"></ion-icon>
        <ion-label
          >{{ user.phoneType }} Phone: {{ user.phoneCountryCode }}
          {{ user.phoneNumber | phoneFormat }}</ion-label
        >
      </ion-item>
      <!-- 
      <ion-item>
        <ion-icon name="locate" slot="start"></ion-icon>
        <ion-label>{{user.addressFormatted}}</ion-label>
      </ion-item> -->

      <ion-item>
        <ion-icon name="text" slot="start"></ion-icon>
        <ion-label>Bio: {{ user.bio }}</ion-label>
      </ion-item>

      <ion-item>
        <ion-icon name="book" slot="start"></ion-icon>
        <ion-label>Tagline: {{ user.tagline }}</ion-label>
      </ion-item>

      <ion-item>
        <ion-icon name="calendar" slot="start"></ion-icon>
        <ion-label
          >Date of Birth: {{ dateOfBirth | date : "mediumDate" }}</ion-label
        >
      </ion-item>

      <ion-item>
        <ion-icon name="language" slot="start"></ion-icon>
        <ion-label>Language: {{ user.language }}</ion-label>
      </ion-item>
    </ion-list>
  </ion-card-content>
  <ion-button
    *ngIf="isProfileOwner"
    expend="block"
    fill="full"
    color="primary"
    routerLink="/user-profile/{{ user.id }}/edit"
    >Edit Profile</ion-button
  >
</ion-card><|MERGE_RESOLUTION|>--- conflicted
+++ resolved
@@ -1,10 +1,4 @@
-<<<<<<< HEAD
 <!-- 
-=======
-
-
-<!--
->>>>>>> d44b0fff
 Nonprofit Social Networking Platform: Allowing Users and Organizations to Collaborate.
 Copyright (C) 2023  ASCENDynamics NFP
 
@@ -41,17 +35,13 @@
 
       <ion-item>
         <ion-icon name="mail" slot="start"></ion-icon>
-        <ion-label
-          >Email Verified: {{ user.emailVerified ? "Yes" : "No" }}</ion-label
-        >
+        <ion-label>Email Verified: {{ user.emailVerified ? "Yes" : "No" }}</ion-label>
       </ion-item>
 
       <ion-item>
         <ion-icon name="call" slot="start"></ion-icon>
-        <ion-label
-          >{{ user.phoneType }} Phone: {{ user.phoneCountryCode }}
-          {{ user.phoneNumber | phoneFormat }}</ion-label
-        >
+        <ion-label>{{ user.phoneType }} Phone: {{ user.phoneCountryCode }}
+          {{ user.phoneNumber | phoneFormat }}</ion-label>
       </ion-item>
       <!-- 
       <ion-item>
@@ -71,9 +61,7 @@
 
       <ion-item>
         <ion-icon name="calendar" slot="start"></ion-icon>
-        <ion-label
-          >Date of Birth: {{ dateOfBirth | date : "mediumDate" }}</ion-label
-        >
+        <ion-label>Date of Birth: {{ dateOfBirth | date : "mediumDate" }}</ion-label>
       </ion-item>
 
       <ion-item>
@@ -82,12 +70,6 @@
       </ion-item>
     </ion-list>
   </ion-card-content>
-  <ion-button
-    *ngIf="isProfileOwner"
-    expend="block"
-    fill="full"
-    color="primary"
-    routerLink="/user-profile/{{ user.id }}/edit"
-    >Edit Profile</ion-button
-  >
+  <ion-button *ngIf="isProfileOwner" expend="block" fill="full" color="primary"
+    routerLink="/user-profile/{{ user.id }}/edit">Edit Profile</ion-button>
 </ion-card>