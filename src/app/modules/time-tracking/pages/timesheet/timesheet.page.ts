/*******************************************************************************
 * Nonprofit Social Networking Platform: Allowing Users and Organizations to Collaborate.
 * Copyright (C) 2023  ASCENDynamics NFP
 *
 * This file is part of Nonprofit Social Networking Platform.
 *
 * Nonprofit Social Networking Platform is free software: you can redistribute it and/or modify
 * it under the terms of the GNU Affero General Public License as published
 * by the Free Software Foundation, either version 3 of the License, or
 * (at your option) any later version.
 *
 * Nonprofit Social Networking Platform is distributed in the hope that it will be useful,
 * but WITHOUT ANY WARRANTY; without even the implied warranty of
 * MERCHANTABILITY or FITNESS FOR A PARTICULAR PURPOSE.  See the
 * GNU Affero General Public License for more details.
 *
 * You should have received a copy of the GNU Affero General Public License
 * along with Nonprofit Social Networking Platform.  If not, see <https://www.gnu.org/licenses/>.
 ********************************************************************************/
// src/app/modules/time-tracking/pages/timesheet/timesheet.page.ts

import {Component, OnInit} from "@angular/core";
import {Store} from "@ngrx/store";
import {Observable} from "rxjs";
import {first} from "rxjs/operators";
import {Project} from "@shared/models/project.model";
import * as TimeTrackingActions from "../../../../state/actions/time-tracking.actions";
import {selectAuthUser} from "../../../../state/selectors/auth.selectors";

@Component({
  selector: "app-timesheet",
  templateUrl: "./timesheet.page.html",
  styleUrls: ["./timesheet.page.scss"],
})
export class TimesheetPage implements OnInit {
  projects$!: Observable<Project[]>;
  accountId: string = ""; // You'll need to get this from route params or auth service
  userId: string = "";

  constructor(private store: Store<{timeTracking: {projects: Project[]}}>) {}

  ngOnInit() {
    this.projects$ = this.store.select((state) => state.timeTracking.projects);
<<<<<<< HEAD
    this.store.dispatch(TimeTrackingActions.loadProjects());

    this.store
      .select(selectAuthUser)
      .pipe(first())
      .subscribe((user) => {
        this.userId = user?.uid ?? "";
      });
=======
    this.store.dispatch(
      TimeTrackingActions.loadProjects({accountId: this.accountId}),
    );
>>>>>>> b7bf2b9e
  }
}<|MERGE_RESOLUTION|>--- conflicted
+++ resolved
@@ -41,8 +41,6 @@
 
   ngOnInit() {
     this.projects$ = this.store.select((state) => state.timeTracking.projects);
-<<<<<<< HEAD
-    this.store.dispatch(TimeTrackingActions.loadProjects());
 
     this.store
       .select(selectAuthUser)
@@ -50,10 +48,9 @@
       .subscribe((user) => {
         this.userId = user?.uid ?? "";
       });
-=======
+
     this.store.dispatch(
       TimeTrackingActions.loadProjects({accountId: this.accountId}),
     );
->>>>>>> b7bf2b9e
   }
 }