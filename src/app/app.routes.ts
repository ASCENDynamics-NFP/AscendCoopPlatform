/***********************************************************************************************
* Nonprofit Social Networking Platform: Allowing Users and Organizations to Collaborate.
* Copyright (C) 2023  ASCENDynamics NFP
*
* This file is part of Nonprofit Social Networking Platform.
*
* Nonprofit Social Networking Platform is free software: you can redistribute it and/or modify
* it under the terms of the GNU Affero General Public License as published
* by the Free Software Foundation, either version 3 of the License, or
* (at your option) any later version.

* Nonprofit Social Networking Platform is distributed in the hope that it will be useful,
* but WITHOUT ANY WARRANTY; without even the implied warranty of
* MERCHANTABILITY or FITNESS FOR A PARTICULAR PURPOSE.  See the
* GNU Affero General Public License for more details.

* You should have received a copy of the GNU Affero General Public License
* along with Nonprofit Social Networking Platform.  If not, see <https://www.gnu.org/licenses/>.
***********************************************************************************************/
import {Routes} from "@angular/router";
import {AuthGuard} from "./core/guards/auth.guard";
import {SecureInnerPagesGuard} from "./core/guards/secure-inner-pages.guard";

export const routes: Routes = [
  {
    path: "",
    redirectTo: "signup",
    pathMatch: "full",
  },
  {
    path: "group-list",
    loadChildren: () =>
      import("./modules/account/pages/group-list/group-list.module").then(
        (m) => m.GroupListPageModule,
      ),
<<<<<<< HEAD
  },
  {
    path: ":accountId/friends",
    loadChildren: () =>
      import(
        "./modules/account/relatedAccount/pages/friends/friends.module"
      ).then((m) => m.FriendsPageModule),
=======
>>>>>>> e8607b91
    canActivate: [AuthGuard],
  },
  {
    path: "signup",
    loadChildren: () =>
      import("./modules/account/pages/signup/signup.module").then(
        (m) => m.SignupPageModule,
      ),
    canActivate: [SecureInnerPagesGuard],
  },
  {
    path: "login",
    loadChildren: () =>
      import("./modules/account/pages/login/login.module").then(
        (m) => m.LoginPageModule,
      ),
    canActivate: [SecureInnerPagesGuard],
  },
  {
    path: "settings",
    loadChildren: () =>
      import("./modules/account/pages/settings/settings.module").then(
        (m) => m.SettingsPageModule,
      ),
    canActivate: [AuthGuard],
  },
  {
<<<<<<< HEAD
    path: "friends",
    loadChildren: () =>
      import(
        "./modules/account/relatedAccount/pages/friends/friends.module"
      ).then((m) => m.FriendsPageModule),
    canActivate: [AuthGuard],
  },
  {
=======
>>>>>>> e8607b91
    path: "users",
    loadChildren: () =>
      import("./modules/account/pages/users/users.module").then(
        (m) => m.UsersPageModule,
      ),
    canActivate: [AuthGuard],
  },
  {
<<<<<<< HEAD
    path: ":accountId/groups",
    loadChildren: () =>
      import(
        "./modules/account/relatedAccount/pages/user-groups/user-groups.module"
      ).then((m) => m.UserGroupsPageModule),
    canActivate: [AuthGuard],
  },
  {
=======
>>>>>>> e8607b91
    path: "registration/:accountId",
    loadChildren: () =>
      import("./modules/account/pages/registration/registration.module").then(
        (m) => m.RegistrationPageModule,
      ),
  },
  {
    path: ":accountId",
    loadChildren: () =>
      import("./modules/account/pages/details/details.module").then(
        (m) => m.DetailsPageModule,
      ),
    canActivate: [AuthGuard],
  },
  {
    path: ":accountId/edit",
<<<<<<< HEAD
    loadChildren: () =>
      import("./modules/account/pages/edit/edit.module").then(
        (m) => m.EditPageModule,
      ),
=======
    loadComponent: () =>
      import("./modules/account/pages/edit/edit.page").then((m) => m.EditPage),
    canActivate: [AuthGuard],
  },
  {
    path: ":accountId/related/:listType",
    loadComponent: () =>
      import("./modules/account/relatedAccount/pages/list/list.page").then(
        (m) => m.ListPage,
      ),
    canActivate: [AuthGuard],
>>>>>>> e8607b91
  },
];<|MERGE_RESOLUTION|>--- conflicted
+++ resolved
@@ -33,17 +33,6 @@
       import("./modules/account/pages/group-list/group-list.module").then(
         (m) => m.GroupListPageModule,
       ),
-<<<<<<< HEAD
-  },
-  {
-    path: ":accountId/friends",
-    loadChildren: () =>
-      import(
-        "./modules/account/relatedAccount/pages/friends/friends.module"
-      ).then((m) => m.FriendsPageModule),
-=======
->>>>>>> e8607b91
-    canActivate: [AuthGuard],
   },
   {
     path: "signup",
@@ -70,17 +59,6 @@
     canActivate: [AuthGuard],
   },
   {
-<<<<<<< HEAD
-    path: "friends",
-    loadChildren: () =>
-      import(
-        "./modules/account/relatedAccount/pages/friends/friends.module"
-      ).then((m) => m.FriendsPageModule),
-    canActivate: [AuthGuard],
-  },
-  {
-=======
->>>>>>> e8607b91
     path: "users",
     loadChildren: () =>
       import("./modules/account/pages/users/users.module").then(
@@ -88,18 +66,15 @@
       ),
     canActivate: [AuthGuard],
   },
+  // {
+  //   path: ":accountId/groups",
+  //   loadChildren: () =>
+  //     import(
+  //       "./modules/account/relatedAccount/pages/user-groups/user-groups.module"
+  //     ).then((m) => m.UserGroupsPageModule),
+  //   canActivate: [AuthGuard],
+  // },
   {
-<<<<<<< HEAD
-    path: ":accountId/groups",
-    loadChildren: () =>
-      import(
-        "./modules/account/relatedAccount/pages/user-groups/user-groups.module"
-      ).then((m) => m.UserGroupsPageModule),
-    canActivate: [AuthGuard],
-  },
-  {
-=======
->>>>>>> e8607b91
     path: "registration/:accountId",
     loadChildren: () =>
       import("./modules/account/pages/registration/registration.module").then(
@@ -116,23 +91,18 @@
   },
   {
     path: ":accountId/edit",
-<<<<<<< HEAD
     loadChildren: () =>
       import("./modules/account/pages/edit/edit.module").then(
         (m) => m.EditPageModule,
       ),
-=======
-    loadComponent: () =>
-      import("./modules/account/pages/edit/edit.page").then((m) => m.EditPage),
     canActivate: [AuthGuard],
   },
   {
     path: ":accountId/related/:listType",
-    loadComponent: () =>
-      import("./modules/account/relatedAccount/pages/list/list.page").then(
-        (m) => m.ListPage,
+    loadChildren: () =>
+      import("./modules/account/relatedAccount/pages/list/list.module").then(
+        (m) => m.ListPageModule,
       ),
     canActivate: [AuthGuard],
->>>>>>> e8607b91
   },
 ];