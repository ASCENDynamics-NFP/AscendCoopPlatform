--- conflicted
+++ resolved
@@ -162,11 +162,7 @@
       }
 
       function isGroupOwner() {
-<<<<<<< HEAD
         return request.auth != null && request.auth.uid == accountId && isGroupAccount();
-=======
-        return request.auth != null && request.auth.uid == accountId;
->>>>>>> d9b38e6d
       }
 
       function isGroupMember() {
@@ -181,42 +177,44 @@
 
       function isGroupAdmin() {
         return request.auth != null &&
-<<<<<<< HEAD
           isGroupAccount() &&
-=======
-          get(/databases/$(database)/documents/accounts/$(accountId)).data.type == 'group' &&
->>>>>>> d9b38e6d
           (request.auth.uid == accountId || // Group owner has admin access
            (exists(/databases/$(database)/documents/accounts/$(accountId)/relatedAccounts/$(request.auth.uid)) &&
             get(/databases/$(database)/documents/accounts/$(accountId)/relatedAccounts/$(request.auth.uid)).data.access == 'admin'));
       }
 
       function hasValidProject() {
-<<<<<<< HEAD
-        // Check that the project exists and is not archived
-=======
->>>>>>> d9b38e6d
-        return exists(/databases/$(database)/documents/accounts/$(accountId)/projects/$(request.resource.data.projectId)) &&
-          get(/databases/$(database)/documents/accounts/$(accountId)/projects/$(request.resource.data.projectId)).data.archived != true;
+        // Allow entries without project or validate project exists and is not archived
+        return request.resource.data.projectId == null ||
+               exists(/databases/$(database)/documents/accounts/$(accountId)/projects/$(request.resource.data.projectId));
+      }
+
+      function canCreateEntry() {
+        return isGroupAccount() && isGroupMemberOrOwner() && hasValidProject();
+      }
+
+      function isValidStatus(status) {
+        return status == 'pending' || status == 'draft' || status == 'approved';
       }
 
       allow read: if isGroupAccount() && isGroupMemberOrOwner();
-<<<<<<< HEAD
-      allow create: if isGroupAccount() && isGroupMemberOrOwner() && hasValidProject() && 
-        (request.resource.data.status == 'pending' || request.resource.data.status == 'draft');
-=======
-      allow create: if isGroupAccount() && request.auth.uid == request.resource.data.userId &&
-        isGroupMemberOrOwner() &&
-        (isGroupAdmin() || request.resource.data.status == 'pending' || request.resource.data.status == 'draft') &&
-        hasValidProject();
->>>>>>> d9b38e6d
-      allow update: if isGroupAccount() && isGroupMemberOrOwner() && hasValidProject() &&
+      
+      // Members can create with pending/draft, admins can create with any valid status
+      allow create: if canCreateEntry() && isValidStatus(request.resource.data.status) &&
+        (
+          request.resource.data.status == 'pending' || 
+          request.resource.data.status == 'draft' ||
+          (isGroupAdmin() && request.resource.data.status == 'approved')
+        );
+        
+      // Updates: admins can update any, users can only update their own non-approved entries
+      allow update: if canCreateEntry() && isValidStatus(request.resource.data.status) &&
         (
           isGroupAdmin() ||
           (
             request.auth.uid == resource.data.userId &&
-            request.auth.uid == request.resource.data.userId &&
-            resource.data.status != 'approved'
+            resource.data.status != 'approved' &&
+            request.resource.data.status != 'approved'
           )
         );
       allow delete: if isGroupAccount() && isGroupMemberOrOwner() &&
