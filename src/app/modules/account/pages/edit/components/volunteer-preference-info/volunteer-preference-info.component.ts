/***********************************************************************************************
* Nonprofit Social Networking Platform: Allowing Users and Organizations to Collaborate.
* Copyright (C) 2023  ASCENDynamics NFP
*
* This file is part of Nonprofit Social Networking Platform.
*
* Nonprofit Social Networking Platform is free software: you can redistribute it and/or modify
* it under the terms of the GNU Affero General Public License as published
* by the Free Software Foundation, either version 3 of the License, or
* (at your option) any later version.

* Nonprofit Social Networking Platform is distributed in the hope that it will be useful,
* but WITHOUT ANY WARRANTY; without even the implied warranty of
* MERCHANTABILITY or FITNESS FOR A PARTICULAR PURPOSE.  See the
* GNU Affero General Public License for more details.

* You should have received a copy of the GNU Affero General Public License
* along with Nonprofit Social Networking Platform.  If not, see <https://www.gnu.org/licenses/>.
***********************************************************************************************/
// volunteer-preference-info.component.ts

import {Component, Input, OnInit} from "@angular/core";
import {FormBuilder, FormGroup, Validators} from "@angular/forms";
import {
  Account,
  VolunteerPreferences,
} from "../../../../../../models/account.model";
<<<<<<< HEAD
import {Store} from "@ngrx/store";
import {AppState} from "../../../../../../state/reducers";
import * as AccountActions from "../../../../../../state/actions/account.actions";
=======
import {StoreService} from "../../../../../../core/services/store.service";
import {areasOfInterestOptions} from "../../../../../../core/data/options";
>>>>>>> e8607b91

@Component({
  selector: "app-volunteer-preference-info",
  templateUrl: "./volunteer-preference-info.component.html",
  styleUrls: ["./volunteer-preference-info.component.scss"],
})
export class VolunteerPreferenceInfoComponent implements OnInit {
  @Input() account?: Account;
  volunteerPreferencesForm: FormGroup;
  areasOfInterestOptions: string[] = areasOfInterestOptions;

  constructor(
    private fb: FormBuilder,
    private store: Store<AppState>,
  ) {
    this.volunteerPreferencesForm = this.fb.group({
      areasOfInterest: [[], Validators.required],
      availability: ["", Validators.required],
      preferredVolunteerRoles: ["", Validators.required],
      previousVolunteerExperience: [""],
      willingnessToTravel: [false],
      desiredLevelOfCommitment: ["", Validators.required],
    });
  }

  ngOnInit() {
    if (this.account?.volunteerPreferences) {
      this.loadFormData();
    }
  }

  loadFormData() {
    if (this.account?.volunteerPreferences) {
      this.volunteerPreferencesForm.patchValue({
        areasOfInterest:
          this.account.volunteerPreferences.areasOfInterest || [],
        availability: this.account.volunteerPreferences.availability || "",
        preferredVolunteerRoles: (
          this.account.volunteerPreferences.preferredVolunteerRoles || []
        ).join(", "),
        previousVolunteerExperience:
          this.account.volunteerPreferences.previousVolunteerExperience || "",
        willingnessToTravel:
          this.account.volunteerPreferences.willingnessToTravel || false,
        desiredLevelOfCommitment:
          this.account.volunteerPreferences.desiredLevelOfCommitment || "",
      });
    }
  }

  onSubmit() {
<<<<<<< HEAD
    if (this.volunteerPreferencesForm.valid && this.account) {
      const updatedVolunteerPreferences: VolunteerPreferences =
        this.volunteerPreferencesForm.value;
      const updatedAccount: Account = {
=======
    if (this.volunteerPreferencesForm.valid) {
      const formValue = this.volunteerPreferencesForm.value;
      const updatedVolunteerPreferences: VolunteerPreferences = {
        ...formValue,
        preferredVolunteerRoles: formValue.preferredVolunteerRoles
          .split(",")
          .map((role: string) => role.trim()),
      };
      const updatedAccount: Partial<Account> = {
>>>>>>> e8607b91
        ...this.account,
        volunteerPreferences: updatedVolunteerPreferences,
      };

      this.store.dispatch(
        AccountActions.updateAccount({account: updatedAccount}),
      );
    }
  }
}<|MERGE_RESOLUTION|>--- conflicted
+++ resolved
@@ -25,14 +25,9 @@
   Account,
   VolunteerPreferences,
 } from "../../../../../../models/account.model";
-<<<<<<< HEAD
 import {Store} from "@ngrx/store";
-import {AppState} from "../../../../../../state/reducers";
 import * as AccountActions from "../../../../../../state/actions/account.actions";
-=======
-import {StoreService} from "../../../../../../core/services/store.service";
 import {areasOfInterestOptions} from "../../../../../../core/data/options";
->>>>>>> e8607b91
 
 @Component({
   selector: "app-volunteer-preference-info",
@@ -46,7 +41,7 @@
 
   constructor(
     private fb: FormBuilder,
-    private store: Store<AppState>,
+    private store: Store,
   ) {
     this.volunteerPreferencesForm = this.fb.group({
       areasOfInterest: [[], Validators.required],
@@ -84,22 +79,10 @@
   }
 
   onSubmit() {
-<<<<<<< HEAD
     if (this.volunteerPreferencesForm.valid && this.account) {
       const updatedVolunteerPreferences: VolunteerPreferences =
         this.volunteerPreferencesForm.value;
       const updatedAccount: Account = {
-=======
-    if (this.volunteerPreferencesForm.valid) {
-      const formValue = this.volunteerPreferencesForm.value;
-      const updatedVolunteerPreferences: VolunteerPreferences = {
-        ...formValue,
-        preferredVolunteerRoles: formValue.preferredVolunteerRoles
-          .split(",")
-          .map((role: string) => role.trim()),
-      };
-      const updatedAccount: Partial<Account> = {
->>>>>>> e8607b91
         ...this.account,
         volunteerPreferences: updatedVolunteerPreferences,
       };
