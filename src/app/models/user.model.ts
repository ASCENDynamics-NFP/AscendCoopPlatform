--- conflicted
+++ resolved
@@ -1,23 +1,4 @@
 /***********************************************************************************************
-<<<<<<< HEAD
-Nonprofit Social Networking Platform: Allowing Users and Organizations to Collaborate.
-Copyright (C) 2023  ASCENDynamics NFP
-
-This file is part of Nonprofit Social Networking Platform.
-
-Nonprofit Social Networking Platform is free software: you can redistribute it and/or modify
-it under the terms of the GNU Affero General Public License as published
-by the Free Software Foundation, either version 3 of the License, or
-(at your option) any later version.
-
-Nonprofit Social Networking Platform is distributed in the hope that it will be useful,
-but WITHOUT ANY WARRANTY; without even the implied warranty of
-MERCHANTABILITY or FITNESS FOR A PARTICULAR PURPOSE.  See the
-GNU Affero General Public License for more details.
-
-You should have received a copy of the GNU Affero General Public License
-along with Nonprofit Social Networking Platform.  If not, see <https://www.gnu.org/licenses/>.
-=======
 * Nonprofit Social Networking Platform: Allowing Users and Organizations to Collaborate.
 * Copyright (C) 2023  ASCENDynamics NFP
 *
@@ -35,7 +16,6 @@
 
 * You should have received a copy of the GNU Affero General Public License
 * along with Nonprofit Social Networking Platform.  If not, see <https://www.gnu.org/licenses/>.
->>>>>>> d44b0fff
 ***********************************************************************************************/
 import {Timestamp} from "firebase/firestore";
 
