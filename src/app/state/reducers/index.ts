--- conflicted
+++ resolved
@@ -20,20 +20,10 @@
 // src/app/state/reducers/index.ts
 
 import {ActionReducerMap} from "@ngrx/store";
-<<<<<<< HEAD
-import {AuthState, authReducer} from "./auth.reducer";
-// Other imports...
-
-export interface AppState {
-  auth: AuthState;
-  // Other states...
-}
-=======
 import {authReducer} from "./auth.reducer";
 import {accountReducer} from "./account.reducer";
 import {listingsReducer} from "./listings.reducer";
 import {AppState} from "../app.state";
->>>>>>> 555d5742
 
 export const reducers: ActionReducerMap<AppState> = {
   auth: authReducer,
